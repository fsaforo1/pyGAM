# -*- coding: utf-8 -*-

from __future__ import division, absolute_import
from collections import defaultdict
from collections import OrderedDict
from copy import deepcopy
from progressbar import ProgressBar
import warnings

import numpy as np
import scipy as sp
from scipy import stats

from pygam.core import Core

from pygam.penalties import derivative
from pygam.penalties import l2
from pygam.penalties import monotonic_inc
from pygam.penalties import monotonic_dec
from pygam.penalties import convex
from pygam.penalties import concave
from pygam.penalties import none
from pygam.penalties import wrap_penalty
from pygam.penalties import PENALTIES, CONSTRAINTS

from pygam.distributions import Distribution
from pygam.distributions import NormalDist
from pygam.distributions import BinomialDist
from pygam.distributions import PoissonDist
from pygam.distributions import GammaDist
from pygam.distributions import InvGaussDist
from pygam.distributions import DISTRIBUTIONS

from pygam.links import Link
from pygam.links import IdentityLink
from pygam.links import LogitLink
from pygam.links import LogLink
from pygam.links import InverseLink
from pygam.links import InvSquaredLink
from pygam.links import LINKS

from pygam.callbacks import CallBack
from pygam.callbacks import Deviance
from pygam.callbacks import Diffs
from pygam.callbacks import Accuracy
from pygam.callbacks import Coef
from pygam.callbacks import validate_callback
from pygam.callbacks import CALLBACKS

from pygam.utils import check_y
from pygam.utils import check_X
from pygam.utils import check_X_y
from pygam.utils import make_2d
from pygam.utils import flatten
from pygam.utils import check_array
from pygam.utils import check_lengths
from pygam.utils import load_diagonal
from pygam.utils import TablePrinter
from pygam.utils import space_row
from pygam.utils import sig_code
from pygam.utils import b_spline_basis
from pygam.utils import combine
from pygam.utils import cholesky
from pygam.utils import check_param
from pygam.utils import isiterable
from pygam.utils import NotPositiveDefiniteError
from pygam.utils import OptimizationError

from pygam.terms import Term
from pygam.terms import Intercept, intercept
from pygam.terms import LinearTerm, l
from pygam.terms import SplineTerm, s
from pygam.terms import FactorTerm, f
from pygam.terms import TensorTerm, te
from pygam.terms import TermList
from pygam.terms import MetaTermMixin


EPS = np.finfo(np.float64).eps # machine epsilon


class GAM(Core, MetaTermMixin):
    """Generalized Additive Model

    Parameters
    ----------
    terms : expression specifying terms to model, optional.

        By default a univariate spline term will be allocated for each feature.

        For example:
        `GAM(s(0) + l(1) + f(2) + te(3, 4))`

        will fit a spline term on feature 0, a linear term on feature 1,
        a factor term on feature 2, and a tensor term on features 3 and 4.

    callbacks : list of strings or list of CallBack objects,
                default: ['deviance', 'diffs']
        Names of callback objects to call during the optimization loop.

    distribution : str or Distribution object, default: 'normal'
        Distribution to use in the model.

    link : str or Link object, default: 'identity'
        Link function to use in the model.

    fit_intercept : bool, default: True
        Specifies if a constant (a.k.a. bias or intercept) should be
        added to the decision function.

        NOTE: the intercept receives no smoothing penalty.

    max_iter : int, default: 100
        Maximum number of iterations allowed for the solver to converge.

    tol : float, default: 1e-4
        Tolerance for stopping criteria.

    verbose : bool, default: False
        whether to show pyGAM warnings

    Attributes
    ----------
    coef_ : array, shape (n_classes, m_features)
        Coefficient of the features in the decision function.
        If fit_intercept is True, then self.coef_[0] will contain the bias.

    statistics_ : dict
        Dictionary containing model statistics like GCV/UBRE scores, AIC/c,
        parameter covariances, estimated degrees of freedom, etc.

    logs_ : dict
        Dictionary containing the outputs of any callbacks at each
        optimization loop.

        The logs are structured as `{callback: [...]}`

    References
    ----------
    Simon N. Wood, 2006
    Generalized Additive Models: an introduction with R

    Hastie, Tibshirani, Friedman
    The Elements of Statistical Learning
    http://statweb.stanford.edu/~tibs/ElemStatLearn/printings/ESLII_print10.pdf

    Paul Eilers & Brian Marx, 2015
    International Biometric Society: A Crash Course on P-splines
    http://www.ibschannel2015.nl/project/userfiles/Crash_course_handout.pdf
    """
    def __init__(self, terms='auto', max_iter=100, tol=1e-4,
                 distribution='normal', link='identity',
                 callbacks=['deviance', 'diffs'],
                 fit_intercept=True, verbose=False, **kwargs):

        self.max_iter = max_iter
        self.tol = tol
        self.distribution = distribution
        self.link = link
        self.callbacks = callbacks
        self.verbose = verbose
        self.terms = TermList(terms) if isinstance(terms, Term) else terms
        self.fit_intercept = fit_intercept

        for k, v in kwargs.items():
            if k not in self._plural:
                raise TypeError('__init__() got an unexpected keyword argument {}'.format(k))
            setattr(self, k, v)

        # internal settings
        self._constraint_lam = 1e9 # regularization intensity for constraints
        self._constraint_l2 = 1e-3 # diagononal loading to improve conditioning
        self._constraint_l2_max = 1e-1 # maximum loading
        # self._opt = 0 # use 0 for numerically stable optimizer, 1 for naive
        self._term_location = 'terms' # for locating sub terms
        # self._include = ['lam']

        # call super and exclude any variables
        super(GAM, self).__init__()

    # @property
    # def lam(self):
    #     if self._has_terms():
    #         return self.terms.lam
    #     else:
    #         return self._lam
    #
    # @lam.setter
    # def lam(self, value):
    #     if self._has_terms():
    #         self.terms.lam = value
    #     else:
    #         self._lam = value

    @property
    def _is_fitted(self):
        """simple way to check if the GAM has been fitted

        Parameters
        ---------
        None

        Returns
        -------
        bool : whether or not the model is fitted
        """
        return hasattr(self, 'coef_')

    def _validate_params(self):
        """method to sanitize model parameters

        Parameters
        ---------
        None

        Returns
        -------
        None
        """
        # fit_intercep
        if not isinstance(self.fit_intercept, bool):
            raise ValueError('fit_intercept must be type bool, but found {}'\
                             .format(self.fit_intercept.__class__))

        # terms
        if (self.terms is not 'auto') and not (isinstance(self.terms, (TermList, Term, type(None)))):
            raise ValueError('terms must be a TermList, but found '\
                             'terms = {}'.format(self.terms))

        # max_iter
        self.max_iter = check_param(self.max_iter, param_name='max_iter',
                                    dtype='int', constraint='>=1',
                                    iterable=False)

        # distribution
        if not ((self.distribution in DISTRIBUTIONS)
                or isinstance(self.distribution, Distribution)):
            raise ValueError('unsupported distribution {}'.format(self.distribution))
        if self.distribution in DISTRIBUTIONS:
            self.distribution = DISTRIBUTIONS[self.distribution]()

        # link
        if not ((self.link in LINKS) or isinstance(self.link, Link)):
            raise ValueError('unsupported link {}'.format(self.link))
        if self.link in LINKS:
            self.link = LINKS[self.link]()

        # callbacks
        if not isiterable(self.callbacks):
            raise ValueError('Callbacks must be iterable, but found {}'\
                             .format(self.callbacks))

        if not all([c in CALLBACKS or
                    isinstance(c, CallBack) for c in self.callbacks]):
            raise ValueError('unsupported callback(s) {}'.format(self.callbacks))
        callbacks = list(self.callbacks)
        for i, c in enumerate(self.callbacks):
            if c in CALLBACKS:
                callbacks[i] = CALLBACKS[c]()
        self.callbacks = [validate_callback(c) for c in callbacks]

    def _validate_data_dep_params(self, X):
        """method to validate and prepare data-dependent parameters

        Parameters
        ---------
        X : array-like
            containing the input dataset

        Returns
        -------
        None
        """
        n_samples, m_features = X.shape

        # terms
        if self.terms is 'auto':
            # one numerical spline per feature
            self.terms = TermList(*[SplineTerm(feat, verbose=self.verbose) for feat in range(m_features)])

        elif self.terms is None:
            # no terms
            self.terms = TermList()

        else:
            # user-specified
            self.terms = TermList(self.terms, verbose=self.verbose)

        # add intercept
        if self.fit_intercept:
            self.terms = self.terms + Intercept()

        if len(self.terms) == 0:
            raise ValueError('At least 1 term must be specified')

        # copy over things from plural
        remove = []
        for k, v in self.__dict__.items():
            if k in self._plural:
                setattr(self.terms, k, v)
                remove.append(k)
        for k in remove:
            delattr(self, k)

        self.terms.compile(X)

    def loglikelihood(self, X, y, weights=None):
        """
        compute the log-likelihood of the dataset using the current model

        Parameters
        ---------
        X : array-like of shape (n_samples, m_features)
            containing the input dataset
        y : array-like of shape (n,)
            containing target values
        weights : array-like of shape (n,)
            containing sample weights

        Returns
        -------
        log-likelihood : np.array of shape (n,)
            containing log-likelihood scores
        """
        y = check_y(y, self.link, self.distribution, verbose=self.verbose)
        mu = self.predict_mu(X)

        if weights is not None:
            weights = np.array(weights).astype('f').ravel()
            weights = check_array(weights, name='sample weights',
                                  ndim=1, verbose=self.verbose)
            check_lengths(y, weights)
        else:
            weights = np.ones_like(y).astype('float64')

        return self._loglikelihood(y, mu, weights=weights)

    def _loglikelihood(self, y, mu, weights=None):
        """
        compute the log-likelihood of the dataset using the current model

        Parameters
        ---------
        y : array-like of shape (n,)
            containing target values
        mu : array-like of shape (n_samples,)
            expected value of the targets given the model and inputs
        weights : array-like of shape (n,)
            containing sample weights

        Returns
        -------
        log-likelihood : np.array of shape (n,)
            containing log-likelihood scores
        """
        return self.distribution.log_pdf(y=y, mu=mu, weights=weights).sum()

    def _linear_predictor(self, X=None, modelmat=None, b=None, term=-1):
        """linear predictor
        compute the linear predictor portion of the model
        ie multiply the model matrix by the spline basis coefficients

        Parameters
        ---------
        at least 1 of (X, modelmat)
            and
        at least 1 of (b, feature)

        X : array-like of shape (n_samples, m_features), default: None
            containing the input dataset
            if None, will attempt to use modelmat

        modelmat : array-like, default: None
            contains the spline basis for each feature evaluated at the input
            values for each feature, ie model matrix
            if None, will attempt to construct the model matrix from X

        b : array-like, default: None
            contains the spline coefficients
            if None, will use current model coefficients

        feature : int, deafult: -1
                  feature for which to compute the linear prediction
                  if -1, will compute for all features

        Returns
        -------
        lp : np.array of shape (n_samples,)
        """
        if modelmat is None:
            modelmat = self._modelmat(X, term=term)
        if b is None:
            b = self.coef_[self.terms.get_coef_indices(term)]
        return modelmat.dot(b).flatten()

    def predict_mu(self, X):
        """
        preduct expected value of target given model and input X

        Parameters
        ---------
        X : array-like of shape (n_samples, m_features), default: None
            containing the input dataset

        Returns
        -------
        y : np.array of shape (n_samples,)
            containing expected values under the model
        """
        if not self._is_fitted:
            raise AttributeError('GAM has not been fitted. Call fit first.')

        X = check_X(X, n_feats=self.statistics_['m_features'],
                    edge_knots=self.edge_knots_, dtypes=self.dtype,
                    features=self.feature, verbose=self.verbose)

        lp = self._linear_predictor(X)
        return self.link.mu(lp, self.distribution)

    def predict(self, X):
        """
        preduct expected value of target given model and input X
        often this is done via expected value of GAM given input X

        Parameters
        ---------
        X : array-like of shape (n_samples, m_features), default: None
            containing the input dataset

        Returns
        -------
        y : np.array of shape (n_samples,)
            containing predicted values under the model
        """
        return self.predict_mu(X)

    def _modelmat(self, X, term=-1):
        """
        Builds a model matrix, B, out of the spline basis for each feature

        B = [B_0, B_1, ..., B_p]

        Parameters
        ---------
        X : array-like of shape (n_samples, m_features), default: None
            containing the input dataset
        feature : int, default: -1
            feature index for which to compute the model matrix
            if -1, will create the model matrix for all features

        Returns
        -------
        modelmat : sparse matrix of len n_samples
            containing model matrix of the spline basis for selected features
        """
        X = check_X(X, n_feats=self.statistics_['m_features'],
                    edge_knots=self.edge_knots_, dtypes=self.dtype,
                    features=self.feature, verbose=self.verbose)

        return self.terms.build_columns(X, term=term)

    def _cholesky(self, A, **kwargs):
        """
        method to handle potential problems with the cholesky decomposition.

        will try to increase L2 regularization of the penalty matrix to
        do away with non-positive-definite errors

        Parameters
        ----------
        A : np.array

        Returns
        -------
        np.array
        """
        # create appropriate-size diagonal matrix
        if sp.sparse.issparse(A):
            diag = sp.sparse.eye(A.shape[0])
        else:
            diag = np.eye(A.shape[0])

        constraint_l2 = self._constraint_l2
        while constraint_l2 <= self._constraint_l2_max:
            try:
                L = cholesky(A, **kwargs)
                self._constraint_l2 = constraint_l2
                return L
            except NotPositiveDefiniteError:
                if self.verbose:
                    warnings.warn('Matrix is not positive definite. \n'\
                                  'Increasing l2 reg by factor of 10.',
                                  stacklevel=2)
                A -= constraint_l2 * diag
                constraint_l2 *= 10
                A += constraint_l2 * diag

        raise NotPositiveDefiniteError('Matrix is not positive \n'
                                       'definite.')

    def _P(self):
        """
        builds the GAM block-diagonal penalty matrix in quadratic form
        out of penalty matrices specified for each feature.

        each feature penalty matrix is multiplied by a lambda for that feature.
        the first feature is the intercept.

        so for m features:
        P = block_diag[lam0 * P0, lam1 * P1, lam2 * P2, ... , lamm * Pm]


        Parameters
        ---------
        None

        Returns
        -------
        P : sparse CSC matrix containing the model penalties in quadratic form

        """
        return self.terms.build_penalties()

    def _C(self):
        """
        builds the GAM block-diagonal constraint matrix in quadratic form
        out of constraint matrices specified for each feature.

        behaves like a penalty, but with a very large lambda value, ie 1e6.

        Parameters
        ---------
        None

        Returns
        -------
        C : sparse CSC matrix containing the model constraints in quadratic form
        """
        return self.terms.build_constraints(self.coef_,
                                            self._constraint_lam,
                                            self._constraint_l2)

    def _pseudo_data(self, y, lp, mu):
        """
        compute the pseudo data for a PIRLS iterations

        Parameters
        ---------
        y : array-like of shape (n,)
            containing target data
        lp : array-like of shape (n,)
            containing linear predictions by the model
        mu : array-like of shape (n_samples,)
            expected value of the targets given the model and inputs

        Returns
        -------
        pseudo_data : np.array of shape (n,)
        """
        return lp + (y - mu) * self.link.gradient(mu, self.distribution)

    def _W(self, mu, weights, y=None):
        """
        compute the PIRLS weights for model predictions.

        TODO lets verify the formula for this.
        if we use the square root of the mu with the stable opt,
        we get the same results as when we use non-sqrt mu with naive opt.

        this makes me think that they are equivalent.

        also, using non-sqrt mu with stable opt gives very small edofs for even lam=0.001
        and the parameter variance is huge. this seems strange to me.

        computed [V * d(link)/d(mu)] ^(-1/2) by hand and the math checks out as hoped.

        ive since moved the square to the naive pirls method to make the code modular.

        Parameters
        ---------
        mu : array-like of shape (n_samples,)
            expected value of the targets given the model and inputs
        weights : array-like of shape (n_samples,)
            containing sample weights
        y = array-like of shape (n_samples,) or None, default None
            does nothing. just for compatibility with ExpectileGAM

        Returns
        -------
        weights : sp..sparse array of shape (n_samples, n_samples)
        """
        return sp.sparse.diags((self.link.gradient(mu, self.distribution)**2 *
                                self.distribution.V(mu=mu) *
                                weights ** -1)**-0.5)

    def _mask(self, weights):
        """
        identifies the mask at which the weights are
            greater than sqrt(machine epsilon)
        and
            not NaN
        and
            not Inf


        Parameters
        ---------
        weights : array-like of shape (n,)
            containing weights in [0,1]

        Returns
        -------
        mask : boolean np.array of shape (n,) of good weight values
        """
        mask = (np.abs(weights) >= np.sqrt(EPS)) * np.isfinite(weights)
        if mask.sum() == 0:
            raise OptimizationError('PIRLS optimization has diverged.\n' +
                'Try increasing regularization, or specifying an initial value for self.coef_')
        return mask


    def _initial_estimate(self, y, modelmat):
        """
        Makes an inital estimate for the model coefficients.

        For a LinearGAM we simply initialize to small coefficients.

        For other GAMs we transform the problem to the linear space
        and solve an unpenalized version.

        Parameters
        ---------
        y : array-like of shape (n,)
            containing target data
        modelmat : sparse matrix of shape (n, m)
            containing model matrix of the spline basis

        Returns
        -------
        coef : array of shape (m,) containing the initial estimate for the model
            coefficients

        Notes
        -----
            This method implements the suggestions in
            Wood, section 2.2.2 Geometry and IRLS convergence, pg 80
        """

        # do a simple initialization for LinearGAMs
        if isinstance(self, LinearGAM):
            n, m = modelmat.shape
            return np.ones(m) * np.sqrt(EPS)

        # transform the problem to the linear scale
        y = deepcopy(y).astype('float64')
        y[y == 0] += .01 # edge case for log link, inverse link, and logit link
        y[y == 1] -= .01 # edge case for logit link

        y_ = self.link.link(y, self.distribution)
        y_ = make_2d(y_, verbose=False)
        assert np.isfinite(y_).all(), "transformed response values should be well-behaved."

        # solve the linear problem
        return np.linalg.solve(load_diagonal(modelmat.T.dot(modelmat).A),
                               modelmat.T.dot(y_))

        # not sure if this is faster...
        # return np.linalg.pinv(modelmat.T.dot(modelmat)).dot(modelmat.T.dot(y_))

    def _pirls(self, X, Y, weights):
        """
        Performs stable PIRLS iterations to estimate GAM coefficients

        Parameters
        ---------
        X : array-like of shape (n_samples, m_features)
            containing input data
        Y : array-like of shape (n,)
            containing target data
        weights : array-like of shape (n,)
            containing sample weights

        Returns
        -------
        None
        """
        modelmat = self._modelmat(X) # build a basis matrix for the GLM
        n, m = modelmat.shape

        # initialize GLM coefficients if model is not yet fitted
        if (not self._is_fitted
            or len(self.coef_) != self.terms.n_coefs
            or not np.isfinite(self.coef_).all()):

           # initialize the model
           self.coef_ = self._initial_estimate(Y, modelmat)

        assert np.isfinite(self.coef_).all(), "coefficients should be well-behaved, but found: {}".format(self.coef_)

        P = self._P()
        S = sp.sparse.diags(np.ones(m) * np.sqrt(EPS)) # improve condition
        # S += self._H # add any user-chosen minumum penalty to the diagonal

        # if we dont have any constraints, then do cholesky now
        if not self.terms.hasconstraint:
            E = self._cholesky(S + P, sparse=False, verbose=self.verbose)

        min_n_m = np.min([m,n])
        Dinv = np.zeros((min_n_m + m, m)).T

        for _ in range(self.max_iter):

            # recompute cholesky if needed
            if self.terms.hasconstraint:
                P = self._P()
                C = self._C()
                E = self._cholesky(S + P + C, sparse=False, verbose=self.verbose)

            # forward pass
            y = deepcopy(Y) # for simplicity
            lp = self._linear_predictor(modelmat=modelmat)
            mu = self.link.mu(lp, self.distribution)
            W = self._W(mu, weights, y) # create pirls weight matrix

            # check for weghts == 0, nan, and update
            mask = self._mask(W.diagonal())
            y = y[mask] # update
            lp = lp[mask] # update
            mu = mu[mask] # update
            W = sp.sparse.diags(W.diagonal()[mask]) # update

            # PIRLS Wood pg 183
            pseudo_data = W.dot(self._pseudo_data(y, lp, mu))

            # log on-loop-start stats
            self._on_loop_start(vars())

            WB = W.dot(modelmat[mask,:]) # common matrix product
            Q, R = np.linalg.qr(WB.A)

            if not np.isfinite(Q).all() or not np.isfinite(R).all():
                raise ValueError('QR decomposition produced NaN or Inf. '\
                                     'Check X data.')

            # need to recompute the number of singular values
            min_n_m = np.min([m, n, mask.sum()])
            Dinv = np.zeros((m, min_n_m))

            # SVD
            U, d, Vt = np.linalg.svd(np.vstack([R, E]))
            svd_mask = d <= (d.max() * np.sqrt(EPS)) # mask out small singular values

            np.fill_diagonal(Dinv, d**-1) # invert the singular values
            U1 = U[:min_n_m,:min_n_m] # keep only top corner of U

            # update coefficients
            B = Vt.T.dot(Dinv).dot(U1.T).dot(Q.T)
            coef_new = B.dot(pseudo_data).flatten()
            diff = np.linalg.norm(self.coef_ - coef_new)/np.linalg.norm(coef_new)
            self.coef_ = coef_new # update

            # log on-loop-end stats
            self._on_loop_end(vars())

            # check convergence
            if diff < self.tol:
                break

        # estimate statistics even if not converged
        self._estimate_model_statistics(Y, modelmat, inner=None, BW=WB.T, B=B,
                                        weights=weights, U1=U1)
        if diff < self.tol:
            return

        print('did not converge')
        return

    # def _pirls_naive(self, X, y):
    #     """
    #     Performs naive PIRLS iterations to estimate GAM coefficients
    #
    #     Parameters
    #     ---------
    #     X : array-like of shape (n_samples, m_features)
    #         containing input data
    #     y : array-like of shape (n,)
    #         containing target data
    #
    #     Returns
    #     -------
    #     None
    #     """
    #     modelmat = self._modelmat(X) # build a basis matrix for the GLM
    #     m = modelmat.shape[1]
    #
    #     # initialize GLM coefficients
    #     if not self._is_fitted or len(self.coef_) != sum(self._n_coeffs):
    #         self.coef_ = np.ones(m) * np.sqrt(EPS) # allow more training
    #
    #     P = self._P() # create penalty matrix
    #     P += sp.sparse.diags(np.ones(m) * np.sqrt(EPS)) # improve condition
    #
    #     for _ in range(self.max_iter):
    #         lp = self._linear_predictor(modelmat=modelmat)
    #         mu = self.link.mu(lp, self.distribution)
    #
    #         mask = self._mask(mu)
    #         mu = mu[mask] # update
    #         lp = lp[mask] # update
    #
    #         if self.family == 'binomial':
    #             self.acc.append(self.accuracy(y=y[mask], mu=mu)) # log the training accuracy
    #         self.dev.append(self.deviance_(y=y[mask], mu=mu, scaled=False)) # log the training deviance
    #
    #         weights = self._W(mu)**2 # PIRLS, added square for modularity
    #         pseudo_data = self._pseudo_data(y, lp, mu) # PIRLS
    #
    #         BW = modelmat.T.dot(weights).tocsc() # common matrix product
    #         inner = sp.sparse.linalg.inv(BW.dot(modelmat) + P) # keep for edof
    #
    #         coef_new = inner.dot(BW).dot(pseudo_data).flatten()
    #         diff = np.linalg.norm(self.coef_ - coef_new)/np.linalg.norm(coef_new)
    #         self.diffs.append(diff)
    #         self.coef_ = coef_new # update
    #
    #         # check convergence
    #         if diff < self.tol:
    #             self.edof_ = self._estimate_edof(modelmat, inner, BW)
    #             self.aic_ = self._estimate_AIC(X, y, mu)
    #             self.aicc_ = self._estimate_AICc(X, y, mu)
    #             return
    #
    #     print('did not converge')

    def _on_loop_start(self, variables):
        """
        performs on-loop-start actions like callbacks

        variables contains local namespace variables.

        Parameters
        ---------
        variables : dict of available variables

        Returns
        -------
        None
        """
        for callback in self.callbacks:
            if hasattr(callback, 'on_loop_start'):
                self.logs_[str(callback)].append(callback.on_loop_start(**variables))

    def _on_loop_end(self, variables):
        """
        performs on-loop-end actions like callbacks

        variables contains local namespace variables.

        Parameters
        ---------
        variables : dict of available variables

        Returns
        -------
        None
        """
        for callback in self.callbacks:
            if hasattr(callback, 'on_loop_end'):
                self.logs_[str(callback)].append(callback.on_loop_end(**variables))

    def fit(self, X, y, weights=None):
        """Fit the generalized additive model.

        Parameters
        ----------
        X : array-like, shape (n_samples, m_features)
            Training vectors, where n_samples is the number of samples
            and m_features is the number of features.
        y : array-like, shape (n_samples,)
            Target values (integers in classification, real numbers in
            regression)
            For classification, labels must correspond to classes.
        weights : array-like shape (n_samples,) or None, default: None
            containing sample weights
            if None, defaults to array of ones

        Returns
        -------
        self : object
            Returns fitted GAM object
        """

        # validate parameters
        self._validate_params()

        # validate data
        y = check_y(y, self.link, self.distribution, verbose=self.verbose)
        X = check_X(X, verbose=self.verbose)
        check_X_y(X, y)

        if weights is not None:
            weights = np.array(weights).astype('f').ravel()
            weights = check_array(weights, name='sample weights',
                                  ndim=1, verbose=self.verbose)
            check_lengths(y, weights)
        else:
            weights = np.ones_like(y).astype('float64')

        # validate data-dependent parameters
        self._validate_data_dep_params(X)

        # set up logging
        if not hasattr(self, 'logs_'):
            self.logs_ = defaultdict(list)

        # begin capturing statistics
        self.statistics_ = {}
        self.statistics_['n_samples'] = len(y)
        self.statistics_['m_features'] = X.shape[1]

        # optimize
        self._pirls(X, y, weights)
        # if self._opt == 0:
        #     self._pirls(X, y, weights)
        # if self._opt == 1:
        #     self._pirls_naive(X, y)
        return self

    def deviance_residuals(self, X, y, weights=None, scaled=False):
        """
        method to compute the deviance residuals of the model

        these are analogous to the residuals of an OLS.

        Parameters
        ----------
        X : array-like
          input data array of shape (n_saples, m_features)
        y : array-like
          output data vector of shape (n_samples,)
        weights : array-like shape (n_samples,) or None, default: None
            containing sample weights
            if None, defaults to array of ones
        scaled : bool, default: False
          whether to scale the deviance by the (estimated) distribution scale

        Returns
        -------
        deviance_residuals : np.array
          with shape (n_samples,)
        """
        if not self._is_fitted:
            raise AttributeError('GAM has not been fitted. Call fit first.')

        y = check_y(y, self.link, self.distribution, verbose=self.verbose)
        X = check_X(X, n_feats=self.statistics_['m_features'],
                    edge_knots=self.edge_knots_, dtypes=self.dtype,
                    features=self.feature, verbose=self.verbose)
        check_X_y(X, y)

        if weights is not None:
            weights = np.array(weights).astype('f').ravel()
            weights = check_array(weights, name='sample weights',
                                  ndim=1, verbose=self.verbose)
            check_lengths(y, weights)
        else:
            weights = np.ones_like(y).astype('float64')

        mu = self.predict_mu(X)
        sign = np.sign(y-mu)
        return sign * self.distribution.deviance(y, mu,
                                                 weights=weights,
                                                 scaled=scaled) ** 0.5

    def _estimate_model_statistics(self, y, modelmat, inner=None, BW=None,
                                   B=None, weights=None, U1=None):
        """
        method to compute all of the model statistics

        results are stored in the 'statistics_' attribute of the model, as a
        dictionary keyed by:

        - edof: estimated degrees freedom
        - scale: distribution scale, if applicable
        - cov: coefficient covariances
        - se: standarrd errors
        - AIC: Akaike Information Criterion
        - AICc: corrected Akaike Information Criterion
        - pseudo_r2: dict of Pseudo R-squared metrics
        - GCV: generailized cross-validation
            or
        - UBRE: Un-Biased Risk Estimator
        - n_samples: number of samples used in estimation

        Parameters
        ----------
        y : array-like
          output data vector of shape (n_samples,)
        modelmat : array-like, default: None
            contains the spline basis for each feature evaluated at the input
        inner : array of intermediate computations from naive optimization
        BW : array of intermediate computations from either optimization
        B : array of intermediate computations from stable optimization
        weights : array-like shape (n_samples,) or None, default: None
            containing sample weights

        Returns
        -------
        None
        """
        lp = self._linear_predictor(modelmat=modelmat)
        mu = self.link.mu(lp, self.distribution)
        self.statistics_['edof_per_coef'] = np.diagonal(U1.dot(U1.T))
        self.statistics_['edof'] = self.statistics_['edof_per_coef'].sum()
        if not self.distribution._known_scale:
            self.distribution.scale = self.distribution.phi(y=y, mu=mu, edof=self.statistics_['edof'], weights=weights)
        self.statistics_['scale'] = self.distribution.scale
        self.statistics_['cov'] = (B.dot(B.T)) * self.distribution.scale # parameter covariances. no need to remove a W because we are using W^2. Wood pg 184
        self.statistics_['se'] = self.statistics_['cov'].diagonal()**0.5
        self.statistics_['AIC'] = self._estimate_AIC(y=y, mu=mu, weights=weights)
        self.statistics_['AICc'] = self._estimate_AICc(y=y, mu=mu, weights=weights)
        self.statistics_['pseudo_r2'] = self._estimate_r2(y=y, mu=mu, weights=weights)
        self.statistics_['GCV'], self.statistics_['UBRE'] = self._estimate_GCV_UBRE(modelmat=modelmat, y=y, weights=weights)
        self.statistics_['loglikelihood'] = self._loglikelihood(y, mu, weights=weights)
        self.statistics_['deviance'] = self.distribution.deviance(y=y, mu=mu, weights=weights).sum()
        self.statistics_['p_values'] = self._estimate_p_values()

    def _estimate_AIC(self, y, mu, weights=None):
        """
        estimate the Akaike Information Criterion

        Parameters
        ----------
        y : array-like of shape (n_samples,)
            output data vector
        mu : array-like of shape (n_samples,)
            expected value of the targets given the model and inputs

        Returns
        -------
        None
        """
        estimated_scale = not(self.distribution._known_scale) # if we estimate the scale, that adds 2 dof
        return -2*self._loglikelihood(y=y, mu=mu, weights=weights) + \
                2*self.statistics_['edof'] + 2*estimated_scale

    def _estimate_AICc(self, y, mu, weights=None):
        """
        estimate the corrected Akaike Information Criterion

        relies on the estimated degrees of freedom, which must be computed
        before.

        Parameters
        ----------
        y : array-like of shape (n_samples,)
            output data vector
        mu : array-like of shape (n_samples,)
            expected value of the targets given the model and inputs

        Returns
        -------
        None
        """
        edof = self.statistics_['edof']
        if self.statistics_['AIC'] is None:
            self.statistics_['AIC'] = self._estimate_AIC(y, mu, weights)
        return self.statistics_['AIC'] + 2*(edof + 1)*(edof + 2)/(y.shape[0] - edof -2)

    def _estimate_r2(self, X=None, y=None, mu=None, weights=None):
        """
        estimate some pseudo R^2 values

        currently only computes explained deviance.
        results are stored

        Parameters
        ----------
        y : array-like of shape (n_samples,)
            output data vector
        mu : array-like of shape (n_samples,)
            expected value of the targets given the model and inputs
        weights : array-like shape (n_samples,) or None, default: None
            containing sample weights
            if None, defaults to array of ones

        Returns
        -------
        None
        """
        if mu is None:
            mu = self.predict_mu(X=X)

        if weights is None:
            weights = np.ones_like(y).astype('float64')

        null_mu = y.mean() * np.ones_like(y).astype('float64')

        null_d = self.distribution.deviance(y=y, mu=null_mu, weights=weights)
        full_d = self.distribution.deviance(y=y, mu=mu, weights=weights)

        null_ll = self._loglikelihood(y=y, mu=null_mu, weights=weights)
        full_ll = self._loglikelihood(y=y, mu=mu, weights=weights)

        r2 = OrderedDict()
        r2['explained_deviance'] = 1. - full_d.sum()/null_d.sum()
        r2['McFadden'] = full_ll/null_ll
        r2['McFadden_adj'] = 1. - (full_ll - self.statistics_['edof'])/null_ll

        return r2

    def _estimate_GCV_UBRE(self, X=None, y=None, modelmat=None, gamma=1.4,
                           add_scale=True, weights=None):
        """
        Generalized Cross Validation and Un-Biased Risk Estimator.

        UBRE is used when the scale parameter is known,
        like Poisson and Binomial families.

        Parameters
        ----------
        y : array-like of shape (n_samples,)
            output data vector
        modelmat : array-like, default: None
            contains the spline basis for each feature evaluated at the input
        gamma : float, default: 1.4
            serves as a weighting to increase the impact of the influence matrix
            on the score
        add_scale : boolean, default: True
            UBRE score can be negative because the distribution scale
            is subtracted. to keep things positive we can add the scale back.
        weights : array-like shape (n_samples,) or None, default: None
            containing sample weights
            if None, defaults to array of ones

        Returns
        -------
        score : float
            Either GCV or UBRE, depending on if the scale parameter is known.

        Notes
        -----
        Sometimes the GCV or UBRE selected model is deemed to be too wiggly,
        and a smoother model is desired. One way to achieve this, in a
        systematic way, is to increase the amount that each model effective
        degree of freedom counts, in the GCV or UBRE score, by a factor γ ≥ 1

        see Wood 2006 pg. 177-182, 220 for more details.
        """
        if gamma < 1:
            raise ValueError('gamma scaling should be greater than 1, '\
                             'but found gamma = {}',format(gamma))

        if modelmat is None:
            modelmat = self._modelmat(X)

        if weights is None:
            weights = np.ones_like(y).astype('float64')

        lp = self._linear_predictor(modelmat=modelmat)
        mu = self.link.mu(lp, self.distribution)
        n = y.shape[0]
        edof = self.statistics_['edof']

        GCV = None
        UBRE = None

        dev = self.distribution.deviance(mu=mu, y=y, scaled=False, weights=weights).sum()

        if self.distribution._known_scale:
            # scale is known, use UBRE
            scale = self.distribution.scale
            UBRE = 1./n *  dev - (~add_scale)*(scale) + 2.*gamma/n * edof * scale
        else:
            # scale unkown, use GCV
            GCV = (n * dev) / (n - gamma * edof)**2
        return (GCV, UBRE)

    def _estimate_p_values(self):
        """estimate the p-values for all features
        """
        if not self._is_fitted:
            raise AttributeError('GAM has not been fitted. Call fit first.')

        p_values = []
        for term_i in range(len(self.terms)):
            p_values.append(self._compute_p_value(term_i))

        return p_values

    def _compute_p_value(self, term_i):
        """compute the p-value of the desired feature

        Arguments
        ---------
        feature : int
            feature to select from the data.
            when fit_intercept=True, 0 corresponds to the intercept

        Returns
        -------
        p_value : float

        Notes
        -----
        Wood 2006, section 4.8.5:
            The p-values, calculated in this manner, behave correctly for un-penalized models,
            or models with known smoothing parameters, but when smoothing parameters have
            been estimated, the p-values are typically lower than they should be, meaning that
            the tests reject the null too readily.

                (...)

            In practical terms, if these p-values suggest that a term is not needed in a model,
            then this is probably true, but if a term is deemed ‘significant’ it is important to be
            aware that this significance may be overstated.

        based on equations from Wood 2006 section 4.8.5 page 191
        and errata https://people.maths.bris.ac.uk/~sw15190/igam/iGAMerrata-12.pdf

        the errata shows a correction for the f-statisitc.
        """
        if not self._is_fitted:
            raise AttributeError('GAM has not been fitted. Call fit first.')

        idxs = self.terms.get_coef_indices(term_i)
        cov = self.statistics_['cov'][idxs][:, idxs]
        coef = self.coef_[idxs]

        # center non-intercept term functions
        if isinstance(self.terms[term_i], SplineTerm):
            coef -= coef.mean()

        inv_cov, rank = sp.linalg.pinv(cov, return_rank=True)
        score = coef.T.dot(inv_cov).dot(coef)

        # compute p-values
        if self.distribution._known_scale:
            # for known scale use chi-squared statistic
            return 1 - sp.stats.chi2.cdf(x=score, df=rank)
        else:
            # if scale has been estimated, prefer to use f-statisitc
            score = score / rank
            return 1 - sp.stats.f.cdf(score, rank, self.statistics_['n_samples'] - self.statistics_['edof'])

    def confidence_intervals(self, X, width=.95, quantiles=None):
        """estimate confidence intervals for the model.

        Parameters
        ----------
        X : array-like of shape (n_samples, m_features)
            input data matrix
        width : float on [0,1], default: 0.95
        quantiles : array-like of floats in (0, 1), default: None
            instead of specifying the prediciton width, one can specify the
            quantiles. so width=.95 is equivalent to quantiles=[.025, .975]

        Returns
        -------
        intervals: np.array of shape (n_samples, 2 or len(quantiles))


        Notes
        -----
        Wood 2006, section 4.9
            Confidence intervals based on section 4.8 rely on large sample results to deal with
            non-Gaussian distributions, and treat the smoothing parameters as fixed, when in
            reality they are estimated from the data.
        """
        if not self._is_fitted:
            raise AttributeError('GAM has not been fitted. Call fit first.')

        X = check_X(X, n_feats=self.statistics_['m_features'],
                    edge_knots=self.edge_knots_, dtypes=self.dtype,
                    features=self.feature, verbose=self.verbose)

        return self._get_quantiles(X, width, quantiles, prediction=False)

    def _get_quantiles(self, X, width, quantiles, modelmat=None, lp=None,
                       prediction=False, xform=True, term=-1):
        """
        estimate prediction intervals for LinearGAM

        Parameters
        ----------
        X : array
            input data of shape (n_samples, m_features)
        width : float on (0, 1)
        quantiles : array-like of floats on (0, 1)
            instead of specifying the prediciton width, one can specify the
            quantiles. so width=.95 is equivalent to quantiles=[.025, .975]
        modelmat : array of shape or None, default: None
        lp : array or None, default: None
        prediction : bool, default: True.
            whether to compute prediction intervals (True)
            or confidence intervals (False)
        xform : bool, default: True,
            whether to apply the inverse link function and return values
            on the scale of the distribution mean (True),
            or to keep on the linear predictor scale (False)
        term : int, default: -1

        Returns
        -------
        intervals: np.array of shape (n_samples, 2 or len(quantiles))

        Notes
        -----
        when the scale parameter is known, then we can proceed with a large
        sample approximation to the distribution of the model coefficients
        where B_hat ~ Normal(B, cov)

        when the scale parameter is unknown, then we have to account for
        the distribution of the estimated scale parameter, which is Chi-squared.
        since we scale our estimate of B_hat by the sqrt of estimated scale,
        we get a t distribution: Normal / sqrt(Chi-squared) ~ t

        see Simon Wood section 1.3.2, 1.3.3, 1.5.5, 2.1.5
        """
        if quantiles is not None:
            quantiles = np.atleast_1d(quantiles)
        else:
            alpha = (1 - width)/2.
            quantiles = [alpha, 1 - alpha]
        for quantile in quantiles:
            if (quantile >= 1) or (quantile <= 0):
                raise ValueError('quantiles must be in (0, 1), but found {}'\
                                 .format(quantiles))

        if modelmat is None:
            modelmat = self._modelmat(X, term=term)
        if lp is None:
            lp = self._linear_predictor(modelmat=modelmat, term=term)

        idxs = self.terms.get_coef_indices(term)
        cov = self.statistics_['cov'][idxs][:, idxs]

        var = (modelmat.dot(cov) * modelmat.A).sum(axis=1)
        if prediction:
            var += self.distribution.scale

        lines = []
        for quantile in quantiles:
            if self.distribution._known_scale:
                q = sp.stats.norm.ppf(quantile)
            else:
                q = sp.stats.t.ppf(quantile, df=self.statistics_['n_samples'] -
                                                self.statistics_['edof'])

            lines.append(lp + q * var**0.5)
        lines = np.vstack(lines).T

        if xform:
            lines = self.link.mu(lines, self.distribution)
        return lines

    def _flatten_mesh(self, Xs, term):
        """flatten the mesh and distribute into a feature matrix"""
        n = Xs[0].size

        if self.terms[term].istensor:
            terms = self.terms[term]
        else:
            terms = [self.terms[term]]

        X = np.zeros((n, self.statistics_['m_features']))
        for term_, x in zip(terms, Xs):
            X[:, term_.feature] = x.ravel()
        return X

    def generate_X_grid(self, term, n=100, meshgrid=False):
        """create a nice grid of X data

        array is sorted by feature and uniformly spaced,
        so the marginal and joint distributions are likely wrong

        if term is >= 0, we generate n samples per feature,
        which results in n^deg samples,
        where deg is the degree of the interaction of the term

        Parameters
        ----------
        term : int,
            which term to process

            Note: a ValueError is raised if the term requested is an intercept
            since it does not make sense to process the intercept term.

        n : int, default: 100
            number of data points to create

        meshgrid : bool, default: True
            whether to return a meshgrid (useful for 3d plotting)
            or a feature matrix (useful for inference like partial predictions)

        Returns
        -------
        if meshgrid is False:
            np.array of shape (n, n_features)
            where m is the number of
            (sub)terms in the requested (tensor)term.
        else:
            tuple of len m,
            where m is the number of (sub)terms in the requested
            (tensor)term.

            each element in the tuple contains a np.ndarray of size (n)^m
        """
        if not self._is_fitted:
            raise AttributeError('GAM has not been fitted. Call fit first.')

        # cant do Intercept
        if self.terms[term].isintercept:
            raise ValueError('cannot create grid for intercept term')

        # process each subterm in a TensorTerm
        if self.terms[term].istensor:
            Xs = []
            for term_ in self.terms[term]:
                Xs.append(np.linspace(term_.edge_knots_[0],
                                      term_.edge_knots_[1],
                                      num=n))

            Xs = np.meshgrid(*Xs, indexing='ij')
            if meshgrid:
                return tuple(Xs)
            else:
                return self._flatten_mesh(Xs, term=term)

        # all other Terms
        elif hasattr(self.terms[term], 'edge_knots_'):
            x = np.linspace(self.terms[term].edge_knots_[0],
                            self.terms[term].edge_knots_[1],
                            num=n)

            if meshgrid:
                return (x,)

            # fill in feature matrix with only relevant features for this term
            X = np.zeros((n, self.statistics_['m_features']))
            X[:, self.terms[term].feature] = x
            if getattr(self.terms[term], 'by', None) is not None:
                X[:, self.terms[term].by] = 1.

            return X

        # dont know what to do here
        else:
            raise TypeError('Unexpected term type: {}'.format(self.terms[term]))

    def partial_dependence(self, term, X=None, width=None, quantiles=None,
                           meshgrid=False):
        """
        Computes the term functions for the GAM
        and possibly their confidence intervals.

        if both width=None and quantiles=None,
        then no confidence intervals are computed

        Parameters
        ----------
        term : int, default: -1
            term for which to compute the partial dependence functions

            Note: a ValueError is raised if the term requested is an intercept

        X : array-like with input data, optional

            if `meshgrid=False`, then `X` should be an array-like
            of shape (n_samples, m_features).

            if `meshgrid=True`, then `X` should be a tuple containing
            an array for each feature in the term.

            if None, an equally spaced grid of points is generated.

        width : float on (0, 1), default: None
            width of the confidence interval
            if None, defaults to 0.95

        quantiles : array-like of floats on (0, 1), default: None
            instead of specifying the prediciton width, one can specify the
            quantiles. so width=.95 is equivalent to quantiles=[.025, .975]
            if None, defaults to width

        meshgrid : bool, whether to return and accept meshgrids.

            `meshgrid=True` helps for creating outputs that are suitable for
            3D plotting.

            Note, for simple terms with no interactions, the output
            of this function will be the same for `meshgrid=True` and
            `meshgrid=False`, but the inputs will need to be different.

            see `generate_X_grid(..., meshgrid=True)` method for help
            creating meshgrids.

        Returns
        -------
        pdeps : np.array of shape (n_samples,)
        conf_intervals : list of length len(term)
            containing np.arrays of shape (n_samples, 2 or len(quantiles))
        """
        if not self._is_fitted:
            raise AttributeError('GAM has not been fitted. Call fit first.')

        if not isinstance(term, int):
            raise ValueError('term must be an integer, but found term: {}'.format(term))

        # ensure term exists
        if (term >= len(self.terms)) or (term < -1):
            raise ValueError('Term {} out of range for model with {} terms'\
                             .format(term, len(self.terms)))

        # cant do Intercept
        if self.terms[term].isintercept:
            raise ValueError('cannot create grid for intercept term')

        if X is None:
            X = self.generate_X_grid(term=term, meshgrid=meshgrid)

        if meshgrid:
            if not isinstance(X, tuple):
                raise ValueError('X must be a tuple of grids if `meshgrid=True`, '\
                                 'but found X: {}'.format(X))
            shape = X[0].shape

            X = self._flatten_mesh(X, term=term)
            X = check_X(X, n_feats=self.statistics_['m_features'],
                        edge_knots=self.edge_knots_, dtypes=self.dtype,
                        features=self.feature, verbose=self.verbose)

        modelmat = self._modelmat(X, term=term)
        pdep = self._linear_predictor(modelmat=modelmat, term=term)
        out = [pdep]

        compute_quantiles = (width is not None) or (quantiles is not None)
        if compute_quantiles:
            conf_intervals = self._get_quantiles(X, width=width,
                                                 quantiles=quantiles,
                                                 modelmat=modelmat,
                                                 lp=pdep,
                                                 term=term,
                                                 xform=False)

            out += [conf_intervals]

        if meshgrid:
            for i, array in enumerate(out):
                # add extra dimensions arising from multiple confidence intervals
                if array.ndim > 1:
                    depth = array.shape[-1]
                    shape += (depth,)
                out[i] = np.reshape(array, shape)

        if compute_quantiles:
            return out

        return out[0]

    def summary(self):
        """
        produce a summary of the model statistics

        #TODO including term significance via F-Test

        Parameters
        ----------
        None

        Returns
        -------
        None
        """
        if not self._is_fitted:
            raise AttributeError('GAM has not been fitted. Call fit first.')

        # high-level model summary
        width_details = 47
        width_results = 58

        model_fmt = [
            (self.__class__.__name__, 'model_details', width_details),
            ('', 'model_results', width_results)
            ]

        model_details = []

        objective = 'UBRE' if self.distribution._known_scale else 'GCV'

        model_details.append({'model_details': space_row('Distribution:', self.distribution.__class__.__name__, total_width=width_details),
                              'model_results': space_row('Effective DoF:', str(np.round(self.statistics_['edof'], 4)), total_width=width_results)})
        model_details.append({'model_details': space_row('Link Function:', self.link.__class__.__name__, total_width=width_details),
                              'model_results': space_row('Log Likelihood:', str(np.round(self.statistics_['loglikelihood'], 4)), total_width=width_results)})
        model_details.append({'model_details': space_row('Number of Samples:', str(self.statistics_['n_samples']), total_width=width_details),
                              'model_results': space_row('AIC: ', str(np.round(self.statistics_['AIC'], 4)), total_width=width_results)})
        model_details.append({'model_results': space_row('AICc: ', str(np.round(self.statistics_['AICc'], 4)), total_width=width_results)})
        model_details.append({'model_results': space_row(objective + ':', str(np.round(self.statistics_[objective], 4)), total_width=width_results)})
        model_details.append({'model_results': space_row('Scale:', str(np.round(self.statistics_['scale'], 4)), total_width=width_results)})
        model_details.append({'model_results': space_row('Pseudo R-Squared:', str(np.round(self.statistics_['pseudo_r2']['explained_deviance'], 4)), total_width=width_results)})

        # term summary
        data = []

        for i, term in enumerate(self.terms):

            # TODO bug: if the number of samples is less than the number of coefficients
            # we cant get the edof per term
            if len(self.statistics_['edof_per_coef']) == len(self.coef_):
                idx = self.terms.get_coef_indices(i)
                edof = np.round(self.statistics_['edof_per_coef'][idx].sum(), 1)
            else:
                edof = ''

            term_data = {
                        'feature_func': repr(term),
                        'lam': '' if term.isintercept else np.round(flatten(term.lam), 4),
                        'rank': '{}'.format(term.n_coefs),
                        'edof': '{}'.format(edof),
                        'p_value': '%.2e'%(self.statistics_['p_values'][i]),
                        'sig_code': sig_code(self.statistics_['p_values'][i])
                        }

            data.append(term_data)

        fmt = [
            ('Feature Function', 'feature_func', 33),
            ('Lambda', 'lam', 20),
            ('Rank', 'rank', 12),
            ('EDoF', 'edof', 12),
            ('P > x', 'p_value', 12),
            ('Sig. Code', 'sig_code', 12)
            ]

        print( TablePrinter(model_fmt, ul='=', sep=' ')(model_details) )
        print("="*106)
        print( TablePrinter(fmt, ul='=')(data) )
        print("="*106)
        print("Significance codes:  0 '***' 0.001 '**' 0.01 '*' 0.05 '.' 0.1 ' ' 1")
        print()
        print("WARNING: Fitting splines and a linear function to a feature introduces a model identifiability problem\n" \
              "         which can cause p-values to appear significant when they are not.")
        print()
        print("WARNING: p-values calculated in this manner behave correctly for un-penalized models or models with\n" \
              "         known smoothing parameters, but when smoothing parameters have been estimated, the p-values\n" \
              "         are typically lower than they should be, meaning that the tests reject the null too readily.")

    def gridsearch(self, X, y, weights=None, return_scores=False,
                   keep_best=True, objective='auto', progress=True,
                   **param_grids):
        """
        Performs a grid search over a space of parameters for a given
        objective

        Warnings
        --------
        ``gridsearch`` is lazy and will not remove useless combinations
        from the search space, eg.

        >>> n_splines=np.arange(5,10), fit_splines=[True, False]

        will result in 10 loops, of which 5 are equivalent because
        even though fit_splines==False

        it is not recommended to search over a grid that alternates
        between known scales and unknown scales, as the scores of the
        candidate models will not be comparable.

        Parameters
        ----------
        X : array
          input data of shape (n_samples, m_features)

        y : array
          label data of shape (n_samples,)

        weights : array-like shape (n_samples,) or None, default: None
            containing sample weights
            if None, defaults to array of ones

        return_scores : boolean, default False
            whether to return the hyperpamaters
            and score for each element in the grid

        keep_best : boolean
            whether to keep the best GAM as self.
            default: True

        objective : string, default: 'auto'
            metric to optimize. must be in ['AIC', 'AICc', 'GCV', 'UBRE', 'auto']
            if 'auto', then grid search will optimize GCV for models with unknown
            scale and UBRE for models with known scale.

        progress : bool, default: True
            whether to display a progress bar

        **kwargs : dict, default `lam=np.logspace(-3, 3, 11)`}
            pairs of parameters and iterables of floats, or
            parameters and iterables of iterables of floats.

            if grid is iterable of iterables of floats,
            the outer iterable must have length m_features.
            the cartesian product of the subgrids in the grid will be tested.

            if grid is a 2d numpy array,
            each row of the array will be tested.

            the method will make a grid of all the combinations of the parameters
            and fit a GAM to each combination.


        Returns
        -------
        if return_scores == True:
            model_scores : dict
                Contains each fitted model as keys and corresponding
                objective scores as values
        else:
            self, ie possibly the newly fitted model

        Examples
        --------
        For a model with 3 terms, and where we expect 3 lam values,
        our search space for lam must have 3 dimensions.

        However we can search the space in 2 ways:
        - via cartesian product by specifying the grid as a list
        our grid search will consider 11 ** 3 points

        >>> lam = np.logspace(-3, 3, 11)
        >>> lams = [lam] * 3
        >>> gam.gridsearch(X, y, lam=lams)

        - directly by specifying the grid as a np.ndarray
        our gridsearch will consider 11 points

        >>> lam = np.logspace(-3, 3, 11)
        >>> lams = np.array([lam] * 3)
        >>> gam.gridsearch(X, y, lam=lams)

        the latter is useful for when the dimensionality of the search space
        is very large, and we would prefer to execute a randomized search.
        """
        # check if model fitted
        if not self._is_fitted:
            self._validate_params()
            self._validate_data_dep_params(X)

        y = check_y(y, self.link, self.distribution, verbose=self.verbose)
        X = check_X(X, verbose=self.verbose)
        check_X_y(X, y)

        if weights is not None:
            weights = np.array(weights).astype('f').ravel()
            weights = check_array(weights, name='sample weights',
                                  ndim=1, verbose=self.verbose)
            check_lengths(y, weights)
        else:
            weights = np.ones_like(y).astype('float64')

        # validate objective
        if objective not in ['auto', 'GCV', 'UBRE', 'AIC', 'AICc']:
            raise ValueError("objective mut be in "\
                             "['auto', 'GCV', 'UBRE', 'AIC', 'AICc'], '\
                             'but found objective = {}".format(objective))

        # check objective
        if self.distribution._known_scale:
            if objective == 'GCV':
                raise ValueError('GCV should be used for models with'\
                                 'unknown scale')
            if objective == 'auto':
                objective = 'UBRE'

        else:
            if objective == 'UBRE':
                raise ValueError('UBRE should be used for models with '\
                                 'known scale')
            if objective == 'auto':
                objective = 'GCV'

        # if no params, then set up default gridsearch
        if not bool(param_grids):
            param_grids['lam'] = np.logspace(-3, 3, 11)

        # validate params
        admissible_params = list(self.get_params()) + self._plural
        params = []
        grids = []
        for param, grid in list(param_grids.items()):

            # check param exists
            if param not in (admissible_params):
                raise ValueError('unknown parameter: {}'.format(param))

            # check grid is iterable at all
            if not (isiterable(grid) and (len(grid) > 1)): \
                raise ValueError('{} grid must either be iterable of '
                                 'iterables, or an iterable of lengnth > 1, '\
                                 'but found {}'.format(param, grid))

            # prepare grid
            if any(isiterable(g) for g in grid):

                # get required parameter shape
                target_len = len(flatten(getattr(self, param)))

                # check if cartesian product needed
                cartesian = (not isinstance(grid, np.ndarray) or grid.ndim != 2)

                # build grid
                grid = [np.atleast_1d(g) for g in grid]

                # check chape
                msg = '{} grid should have {} columns, '\
                      'but found grid with {} columns'.format(param, target_len, len(grid))
                if cartesian:
                    if len(grid) != target_len:
                        raise ValueError(msg)
                    grid = combine(*grid)

                if not all([len(subgrid) == target_len for subgrid in grid]):
                    raise ValueError(msg)

            # save param name and grid
            params.append(param)
            grids.append(grid)

        # build a list of dicts of candidate model params
        param_grid_list = []
        for candidate in combine(*grids):
            param_grid_list.append(dict(zip(params,candidate)))

        # set up data collection
        best_model = None # keep the best model
        best_score = np.inf
        scores = []
        models = []

        # check if our model has been fitted already and store it
        if self._is_fitted:
            models.append(self)
            scores.append(self.statistics_[objective])

            # our model is currently the best
            best_model = models[-1]
            best_score = scores[-1]

        # make progressbar optional
        if progress:
            pbar = ProgressBar()
        else:
            pbar = lambda x: x

        # loop through candidate model params
        for param_grid in pbar(param_grid_list):
            try:
                # try fitting
                # define new model
                gam = deepcopy(self)
                gam.set_params(self.get_params())
                gam.set_params(**param_grid)

                # warm start with parameters from previous build
                if models:
                    coef = models[-1].coef_
                    gam.set_params(coef_=coef, force=True, verbose=False)
                gam.fit(X, y, weights)

            except ValueError as error:
                msg = str(error) + '\non model with params:\n' + str(param_grid)
                msg += '\nskipping...\n'
                if self.verbose:
                    warnings.warn(msg)
                continue

            # record results
            models.append(gam)
            scores.append(gam.statistics_[objective])

            # track best
            if scores[-1] < best_score:
                best_model = models[-1]
                best_score = scores[-1]

        # problems
        if len(models) == 0:
            msg = 'No models were fitted.'
            if self.verbose:
                warnings.warn(msg)
            return self

        # copy over the best
        if keep_best:
            self.set_params(deep=True,
                            force=True,
                            **best_model.get_params(deep=True))
        if return_scores:
            return OrderedDict(zip(models, scores))
        else:
            return self

    def randomsearch(self, X, y, weights=None, n=20, **param_grids):

        if not self._is_fitted:
            self._validate_params()
            self._validate_data_dep_params(X)

        # if no params, then set up default search
        if not bool(param_grids):
            lam = np.random.rand(n, len(flatten(self.lam))) * 6 - 3
            lam = np.exp(lam)
            param_grids['lam'] = lam

        # TODO what should happen when we specify more than one parameter?
        # how do we search the random space of all parameters

        return self.gridsearch(X, y, weights=weights, **param_grids)


    def sample(self, X, y, quantity='y', sample_at_X=None,
               weights=None, n_draws=100, n_bootstraps=5, objective='auto'):
        """Simulate from the posterior of the coefficients and smoothing params.

        Samples are drawn from the posterior of the coefficients and smoothing
        parameters given the response in an approximate way. The GAM must
        already be fitted before calling this method; if the model has not
        been fitted, then an exception is raised. Moreover, it is recommended
        that the model and its hyperparameters be chosen with `gridsearch`
        (with the parameter `keep_best=True`) before calling `sample`, so that
        the result of that gridsearch can be used to generate useful response
        data and so that the model's coefficients (and their covariance matrix)
        can be used as the first bootstrap sample.

        These samples are drawn as follows. Details are in the reference below.

        1. `n_bootstraps` many "bootstrap samples" of the response (`y`) are
        simulated by drawing random samples from the model's distribution
        evaluated at the expected values (`mu`) for each sample in `X`.
        2. A copy of the model is fitted to each of those bootstrap samples of
        the response. The result is an approximation of the distribution over
        the smoothing parameter `lam` given the response data `y`.
        3. Samples of the coefficients are simulated from a multivariate normal
        using the bootstrap samples of the coefficients and their covariance
        matrices.

        Notes
        -----
            A ``gridsearch`` is done ``n_bootstraps`` many times, so keep
            `n_bootstraps` small. Make `n_bootstraps < n_draws` to take advantage
            of the expensive bootstrap samples of the smoothing parameters.

<<<<<<< HEAD
            For now, the grid of `lam` values is the default of `gridsearch`.
            Until randomized grid search is implemented, it is not worth setting
            `n_bootstraps` to a value greater than one because the smoothing
            parameters will be identical in each bootstrap sample.

=======
>>>>>>> 10615a90
        Parameters
        -----------
        X : array of shape (n_samples, m_features)
              empirical input data

        y : array of shape (n_samples,)
              empirical response vector

        quantity : {'y', 'coef', 'mu'}, default: 'y'
            What quantity to return pseudorandom samples of.
            If `sample_at_X` is not None and `quantity` is either `'y'` or
            `'mu'`, then samples are drawn at the values of `X` specified in
            `sample_at_X`.

        sample_at_X : array of shape (n_samples_to_simulate, m_features) or
        None, default: None
            Input data at which to draw new samples.

            Only applies for `quantity` equal to `'y'` or to `'mu`'.
            If `None`, then `sample_at_X` is replaced by `X`.

        weights : np.array of shape (n_samples,)
            sample weights

        n_draws : positive int, default: 100
            The number of samples to draw from the posterior distribution of
            the coefficients and smoothing parameters

        n_bootstraps : positive int, default: 5
            The number of bootstrap samples to draw from simulations of the
            response (from the already fitted model) to estimate the
            distribution of the smoothing parameters given the response data.
            If `n_bootstraps` is 1, then only the already fitted model's
            smoothing parameter is used, and the distribution over the
            smoothing parameters is not estimated using bootstrap sampling.

        objective : string, default: 'auto'
            metric to optimize in grid search. must be in
            ['AIC', 'AICc', 'GCV', 'UBRE', 'auto']
            if 'auto', then grid search will optimize GCV for models with
            unknown scale and UBRE for models with known scale.

        Returns
        -------
        draws : 2D array of length n_draws
            Simulations of the given `quantity` using samples from the
            posterior distribution of the coefficients and smoothing parameter
            given the response data. Each row is a pseudorandom sample.

            If `quantity == 'coef'`, then the number of columns of `draws` is
            the number of coefficients (`len(self.coef_)`).

            Otherwise, the number of columns of `draws` is the number of
            rows of `sample_at_X` if `sample_at_X` is not `None` or else
            the number of rows of `X`.

        References
        ----------
        Simon N. Wood, 2006. Generalized Additive Models: an introduction with
        R. Section 4.9.3 (pages 198–199) and Section 5.4.2 (page 256–257).
        """
        if quantity not in {'mu', 'coef', 'y'}:
            raise ValueError("`quantity` must be one of 'mu', 'coef', 'y';"
                             " got {}".format(quantity))

        coef_draws = self._sample_coef(
            X, y, weights=weights, n_draws=n_draws,
            n_bootstraps=n_bootstraps, objective=objective)

        if quantity == 'coef':
            return coef_draws

        if sample_at_X is None:
            sample_at_X = X

        linear_predictor = self._modelmat(sample_at_X).dot(coef_draws.T)
        mu_shape_n_draws_by_n_samples = self.link.mu(
            linear_predictor, self.distribution).T
        if quantity == 'mu':
            return mu_shape_n_draws_by_n_samples
        else:
            return self.distribution.sample(mu_shape_n_draws_by_n_samples)

    def _sample_coef(self, X, y, weights=None, n_draws=100, n_bootstraps=1,
                     objective='auto'):
        """Simulate from the posterior of the coefficients.

        NOTE: A `gridsearch` is done `n_bootstraps` many times, so keep
        `n_bootstraps` small. Make `n_bootstraps < n_draws` to take advantage
        of the expensive bootstrap samples of the smoothing parameters.

        Parameters
        -----------
        X : array of shape (n_samples, m_features)
              input data

        y : array of shape (n_samples,)
              response vector

        weights : np.array of shape (n_samples,)
            sample weights

        n_draws : positive int, default: 100
            The number of samples to draw from the posterior distribution of
            the coefficients and smoothing parameters

        n_bootstraps : positive int, default: 1
            The number of bootstrap samples to draw from simulations of the
            response (from the already fitted model) to estimate the
            distribution of the smoothing parameters given the response data.
            If `n_bootstraps` is 1, then only the already fitted model's
            smoothing parameters is used.

        objective : string, default: 'auto'
            metric to optimize in grid search. must be in
            ['AIC', 'AICc', 'GCV', 'UBRE', 'auto']
            if 'auto', then grid search will optimize GCV for models with
            unknown scale and UBRE for models with known scale.

        Returns
        -------
        coef_samples : array of shape (n_draws, n_samples)
            Approximate simulations of the coefficients drawn from the
            posterior distribution of the coefficients and smoothing
            parameters given the response data

        References
        ----------
        Simon N. Wood, 2006. Generalized Additive Models: an introduction with
        R. Section 4.9.3 (pages 198–199) and Section 5.4.2 (page 256–257).
        """
        if not self._is_fitted:
            raise AttributeError('GAM has not been fitted. Call fit first.')
        if n_bootstraps < 1:
            raise ValueError('n_bootstraps must be >= 1;'
                             ' got {}'.format(n_bootstraps))
        if n_draws < 1:
            raise ValueError('n_draws must be >= 1;'
                             ' got {}'.format(n_draws))

        coef_bootstraps, cov_bootstraps = (
            self._bootstrap_samples_of_smoothing(X, y, weights=weights,
                                                 n_bootstraps=n_bootstraps,
                                                 objective=objective))
        coef_draws = self._simulate_coef_from_bootstraps(
            n_draws, coef_bootstraps, cov_bootstraps)

        return coef_draws

    def _bootstrap_samples_of_smoothing(self, X, y, weights=None,
                                        n_bootstraps=1, objective='auto'):
        """Sample the smoothing parameters using simulated response data.


        For now, the grid of `lam` values is 11 random points in M-dimensional
        space, where M = the number of lam values, ie len(flatten(gam.lam))

        all values are in [1e-3, 1e3]
        """
        mu = self.predict_mu(X)  # Wood pg. 198 step 1
        coef_bootstraps = [self.coef_]
        cov_bootstraps = [
            load_diagonal(self.statistics_['cov'])]

        for _ in range(n_bootstraps - 1):  # Wood pg. 198 step 2
            # generate response data from fitted model (Wood pg. 198 step 3)
            y_bootstrap = self.distribution.sample(mu)

            # fit smoothing parameters on the bootstrap data
            # (Wood pg. 198 step 4)
            # TODO: Either enable randomized searches over hyperparameters
            # (like in sklearn's RandomizedSearchCV), or draw enough samples of
            # `lam` so that each of these bootstrap samples get different
            # values of `lam`. Right now, each bootstrap sample uses the exact
            # same grid of values for `lam`, so it is not worth setting
            # `n_bootstraps > 1`.
            gam = deepcopy(self)
            gam.set_params(self.get_params())

            # create a random search of 11 points in lam space
            # with all values in [1e-3, 1e3]
            lam_grid = np.random.randn(11, len(flatten(self.lam))) * 6 - 3
            lam_grid = np.exp(lam_grid)
            gam.gridsearch(X, y_bootstrap, weights=weights, lam=lam_grid,
                           objective=objective)
            lam = gam.lam

            # fit coefficients on the original data given the smoothing params
            # (Wood pg. 199 step 5)
            gam = deepcopy(self)
            gam.set_params(self.get_params())
            gam.lam = lam
            gam.fit(X, y, weights=weights)

            coef_bootstraps.append(gam.coef_)

            cov = load_diagonal(gam.statistics_['cov'])

            cov_bootstraps.append(cov)
        return coef_bootstraps, cov_bootstraps

    def _simulate_coef_from_bootstraps(
            self, n_draws, coef_bootstraps, cov_bootstraps):
        """Simulate coefficients using bootstrap samples."""
        # Sample indices uniformly from {0, ..., n_bootstraps - 1}
        # (Wood pg. 199 step 6)
        random_bootstrap_indices = np.random.choice(
            np.arange(len(coef_bootstraps)), size=n_draws, replace=True)

        # Simulate `n_draws` many random coefficient vectors from a
        # multivariate normal distribution with mean and covariance given by
        # the bootstrap samples (indexed by `random_bootstrap_indices`) of
        # `coef_bootstraps` and `cov_bootstraps`. Because it's faster to draw
        # many samples from a certain distribution all at once, we make a dict
        # mapping bootstrap indices to draw indices and use the `size`
        # parameter of `np.random.multivariate_normal` to sample the draws
        # needed from that bootstrap sample all at once.
        bootstrap_index_to_draw_indices = defaultdict(list)
        for draw_index, bootstrap_index in enumerate(random_bootstrap_indices):
            bootstrap_index_to_draw_indices[bootstrap_index].append(draw_index)

        coef_draws = np.empty((n_draws, len(self.coef_)))

        for bootstrap, draw_indices in bootstrap_index_to_draw_indices.items():
            coef_draws[draw_indices] = np.random.multivariate_normal(
                coef_bootstraps[bootstrap], cov_bootstraps[bootstrap],
                size=len(draw_indices))

        return coef_draws


class LinearGAM(GAM):
    """Linear GAM

    This is a GAM with a Normal error distribution, and an identity link.

    Parameters
    ----------
    terms : expression specifying terms to model, optional.

        By default a univariate spline term will be allocated for each feature.

        For example:
        `LinearGAM(s(0) + l(1) + f(2) + te(3, 4))`

        will fit a spline term on feature 0, a linear term on feature 1,
        a factor term on feature 2, and a tensor term on features 3 and 4.

    callbacks : list of strings or list of CallBack objects,
                default: ['deviance', 'diffs']
        Names of callback objects to call during the optimization loop.

    lam : float or iterable of floats > 0, default: 0.6
        Smoothing strength; must be a positive float, or one positive
        float per feature.

        Larger values enforce stronger smoothing.

        If only one float is specified, then it is copied for all features.

    fit_intercept : bool, default: True
        Specifies if a constant (a.k.a. bias or intercept) should be
        added to the decision function.

        NOTE: the intercept receives no smoothing penalty.

    max_iter : int, default: 100
        Maximum number of iterations allowed for the solver to converge.

    scale : float or None, default: None
        scale of the distribution, if known a-priori.
        if None, scale is estimated.

    tol : float, default: 1e-4
        Tolerance for stopping criteria.

    verbose : bool, default: False
        whether to show pyGAM warnings

    Attributes
    ----------
    coef_ : array, shape (n_classes, m_features)
        Coefficient of the features in the decision function.
        If fit_intercept is True, then self.coef_[0] will contain the bias.

    statistics_ : dict
        Dictionary containing model statistics like GCV/UBRE scores, AIC/c,
        parameter covariances, estimated degrees of freedom, etc.

    logs_ : dict
        Dictionary containing the outputs of any callbacks at each
        optimization loop.

        The logs are structured as `{callback: [...]}`

    References
    ----------
    Simon N. Wood, 2006
    Generalized Additive Models: an introduction with R

    Hastie, Tibshirani, Friedman
    The Elements of Statistical Learning
    http://statweb.stanford.edu/~tibs/ElemStatLearn/printings/ESLII_print10.pdf

    Paul Eilers & Brian Marx, 2015
    International Biometric Society: A Crash Course on P-splines
    http://www.ibschannel2015.nl/project/userfiles/Crash_course_handout.pdf
    """
    def __init__(self, terms='auto', max_iter=100, tol=1e-4,
                 scale=None, callbacks=['deviance', 'diffs'],
                 fit_intercept=True, verbose=False, **kwargs):
        self.scale = scale
        super(LinearGAM, self).__init__(terms=terms,
                                        distribution=NormalDist(scale=self.scale),
                                        link='identity',
                                        max_iter=max_iter,
                                        tol=tol,
                                        fit_intercept=fit_intercept,
                                        verbose=verbose,
                                        **kwargs)

        self._exclude += ['distribution', 'link']

    def _validate_params(self):
        """
        method to sanitize model parameters

        Parameters
        ---------
        None

        Returns
        -------
        None
        """
        self.distribution = NormalDist(scale=self.scale)
        super(LinearGAM, self)._validate_params()

    def prediction_intervals(self, X, width=.95, quantiles=None):
        """
        estimate prediction intervals for LinearGAM

        Parameters
        ----------
        X : array-like of shape (n_samples, m_features)
            input data matrix
        width : float on [0,1], default: 0.95
        quantiles : array-like of floats in [0, 1], default: None
            instead of specifying the prediciton width, one can specify the
            quantiles. so width=.95 is equivalent to quantiles=[.025, .975]

        Returns
        -------
        intervals: np.array of shape (n_samples, 2 or len(quantiles))
        """
        if not self._is_fitted:
            raise AttributeError('GAM has not been fitted. Call fit first.')

        X = check_X(X, n_feats=self.statistics_['m_features'],
                    edge_knots=self.edge_knots_, dtypes=self.dtype,
                    features=self.feature, verbose=self.verbose)

        return self._get_quantiles(X, width, quantiles, prediction=True)

class LogisticGAM(GAM):
    """Logistic GAM

    This is a GAM with a Binomial error distribution, and a logit link.

    Parameters
    ----------
    terms : expression specifying terms to model, optional.

        By default a univariate spline term will be allocated for each feature.

        For example:
        `LogisticGAM(s(0) + l(1) + f(2) + te(3, 4))`

        will fit a spline term on feature 0, a linear term on feature 1,
        a factor term on feature 2, and a tensor term on features 3 and 4.

    callbacks : list of strings or list of CallBack objects,
                default: ['deviance', 'diffs']
        Names of callback objects to call during the optimization loop.

    fit_intercept : bool, default: True
        Specifies if a constant (a.k.a. bias or intercept) should be
        added to the decision function.

        NOTE: the intercept receives no smoothing penalty.

    max_iter : int, default: 100
        Maximum number of iterations allowed for the solver to converge.

    tol : float, default: 1e-4
        Tolerance for stopping criteria.

    verbose : bool, default: False
        whether to show pyGAM warnings

    Attributes
    ----------
    coef_ : array, shape (n_classes, m_features)
        Coefficient of the features in the decision function.
        If fit_intercept is True, then self.coef_[0] will contain the bias.

    statistics_ : dict
        Dictionary containing model statistics like GCV/UBRE scores, AIC/c,
        parameter covariances, estimated degrees of freedom, etc.

    logs_ : dict
        Dictionary containing the outputs of any callbacks at each
        optimization loop.

        The logs are structured as `{callback: [...]}`

    References
    ----------
    Simon N. Wood, 2006
    Generalized Additive Models: an introduction with R

    Hastie, Tibshirani, Friedman
    The Elements of Statistical Learning
    http://statweb.stanford.edu/~tibs/ElemStatLearn/printings/ESLII_print10.pdf

    Paul Eilers & Brian Marx, 2015
    International Biometric Society: A Crash Course on P-splines
    http://www.ibschannel2015.nl/project/userfiles/Crash_course_handout.pdf
    """
    def __init__(self, terms='auto', max_iter=100, tol=1e-4,
                 callbacks=['deviance', 'diffs', 'accuracy'],
                 fit_intercept=True, verbose=False, **kwargs):

        # call super
        super(LogisticGAM, self).__init__(terms=terms,
                                          distribution='binomial',
                                          link='logit',
                                          max_iter=max_iter,
                                          tol=tol,
                                          callbacks=callbacks,
                                          fit_intercept=fit_intercept,
                                          verbose=verbose,
                                          **kwargs)
        # ignore any variables
        self._exclude += ['distribution', 'link']

    def accuracy(self, X=None, y=None, mu=None):
        """
        computes the accuracy of the LogisticGAM

        Parameters
        ----------
        note: X or mu must be defined. defaults to mu

        X : array-like of shape (n_samples, m_features), default: None
            containing input data
        y : array-like of shape (n,)
            containing target data
        mu : array-like of shape (n_samples,), default: None
            expected value of the targets given the model and inputs

        Returns
        -------
        float in [0, 1]
        """
        if not self._is_fitted:
            raise AttributeError('GAM has not been fitted. Call fit first.')

        y = check_y(y, self.link, self.distribution, verbose=self.verbose)
        if X is not None:
            X = check_X(X, n_feats=self.statistics_['m_features'],
                        edge_knots=self.edge_knots_, dtypes=self.dtype,
                        features=self.feature, verbose=self.verbose)

        if mu is None:
            mu = self.predict_mu(X)
        check_X_y(mu, y)
        return ((mu > 0.5).astype(int) == y).mean()

    def predict(self, X):
        """
        preduct binary targets given model and input X

        Parameters
        ---------
        X : array-like of shape (n_samples, m_features), default: None
            containing the input dataset

        Returns
        -------
        y : np.array of shape (n_samples,)
            containing binary targets under the model
        """
        return self.predict_mu(X) > 0.5

    def predict_proba(self, X):
        """
        preduct targets given model and input X

        Parameters
        ---------
        X : array-like of shape (n_samples, m_features), default: None
            containing the input dataset

        Returns
        -------
        y : np.array of shape (n_samples,)
            containing expected values under the model
        """
        return self.predict_mu(X)


class PoissonGAM(GAM):
    """Poisson GAM

    This is a GAM with a Poisson error distribution, and a log link.

    Parameters
    ----------
    terms : expression specifying terms to model, optional.

        By default a univariate spline term will be allocated for each feature.

        For example:
        `PoissonGAM(s(0) + l(1) + f(2) + te(3, 4))`

        will fit a spline term on feature 0, a linear term on feature 1,
        a factor term on feature 2, and a tensor term on features 3 and 4.

    callbacks : list of strings or list of CallBack objects,
                default: ['deviance', 'diffs']
        Names of callback objects to call during the optimization loop.

    fit_intercept : bool, default: True
        Specifies if a constant (a.k.a. bias or intercept) should be
        added to the decision function.

        NOTE: the intercept receives no smoothing penalty.

    max_iter : int, default: 100
        Maximum number of iterations allowed for the solver to converge.

    tol : float, default: 1e-4
        Tolerance for stopping criteria.

    verbose : bool, default: False
        whether to show pyGAM warnings

    Attributes
    ----------
    coef_ : array, shape (n_classes, m_features)
        Coefficient of the features in the decision function.
        If fit_intercept is True, then self.coef_[0] will contain the bias.

    statistics_ : dict
        Dictionary containing model statistics like GCV/UBRE scores, AIC/c,
        parameter covariances, estimated degrees of freedom, etc.

    logs_ : dict
        Dictionary containing the outputs of any callbacks at each
        optimization loop.

        The logs are structured as `{callback: [...]}`

    References
    ----------
    Simon N. Wood, 2006
    Generalized Additive Models: an introduction with R

    Hastie, Tibshirani, Friedman
    The Elements of Statistical Learning
    http://statweb.stanford.edu/~tibs/ElemStatLearn/printings/ESLII_print10.pdf

    Paul Eilers & Brian Marx, 2015
    International Biometric Society: A Crash Course on P-splines
    http://www.ibschannel2015.nl/project/userfiles/Crash_course_handout.pdf
    """
    def __init__(self, terms='auto', max_iter=100, tol=1e-4,
                 callbacks=['deviance', 'diffs'],
                 fit_intercept=True, verbose=False, **kwargs):

        # call super
        super(PoissonGAM, self).__init__(terms=terms,
                                         distribution='poisson',
                                         link='log',
                                         max_iter=max_iter,
                                         tol=tol,
                                         callbacks=callbacks,
                                         fit_intercept=fit_intercept,
                                         verbose=verbose,
                                         **kwargs)
        # ignore any variables
        self._exclude += ['distribution', 'link']

    def _loglikelihood(self, y, mu, weights=None, rescale_y=True):
        """
        compute the log-likelihood of the dataset using the current model

        Parameters
        ---------
        y : array-like of shape (n,)
            containing target values
        mu : array-like of shape (n_samples,)
            expected value of the targets given the model and inputs
        weights : array-like of shape (n,)
            containing sample weights
        rescale_y : boolean, defaul: True
            whether to scale the targets back up.
            useful when fitting with an exposure, in which case the count observations
            were scaled into rates. this rescales rates into counts.

        Returns
        -------
        log-likelihood : np.array of shape (n,)
            containing log-likelihood scores
        """
        if rescale_y:
            y = np.round(y * weights).astype('int')

        return self.distribution.log_pdf(y=y, mu=mu, weights=weights).sum()

    def loglikelihood(self, X, y, exposure=None, weights=None):
        """
        compute the log-likelihood of the dataset using the current model

        Parameters
        ---------
        X : array-like of shape (n_samples, m_features)
            containing the input dataset
        y : array-like of shape (n,)
            containing target values
        exposure : array-like shape (n_samples,) or None, default: None
            containing exposures
            if None, defaults to array of ones
        weights : array-like of shape (n,)
            containing sample weights

        Returns
        -------
        log-likelihood : np.array of shape (n,)
            containing log-likelihood scores
        """
        y = check_y(y, self.link, self.distribution, verbose=self.verbose)
        mu = self.predict_mu(X)

        if weights is not None:
            weights = np.array(weights).astype('f').ravel()
            weights = check_array(weights, name='sample weights',
                                  ndim=1, verbose=self.verbose)
            check_lengths(y, weights)
        else:
            weights = np.ones_like(y).astype('float64')

        y, weights = self._exposure_to_weights(y, exposure, weights)
        return self._loglikelihood(y, mu, weights=weights, rescale_y=True)

    def _exposure_to_weights(self, y, exposure=None, weights=None):
        """simple tool to create a common API

        Parameters
        ----------
        y : array-like, shape (n_samples,)
            Target values (integers in classification, real numbers in
            regression)
            For classification, labels must correspond to classes.
        exposure : array-like shape (n_samples,) or None, default: None
            containing exposures
            if None, defaults to array of ones
        weights : array-like shape (n_samples,) or None, default: None
            containing sample weights
            if None, defaults to array of ones

        Returns
        -------
        y : y normalized by exposure
        weights : array-like shape (n_samples,)
        """
        y = y.ravel()

        if exposure is not None:
            exposure = np.array(exposure).astype('f').ravel()
            exposure = check_array(exposure, name='sample exposure',
                                   ndim=1, verbose=self.verbose)
        else:
            exposure = np.ones_like(y.ravel()).astype('float64')

        # check data
        exposure = exposure.ravel()
        check_lengths(y, exposure)

        # normalize response
        y = y / exposure

        if weights is not None:
            weights = np.array(weights).astype('f').ravel()
            weights = check_array(weights, name='sample weights',
                                  ndim=1, verbose=self.verbose)
        else:
            weights = np.ones_like(y).astype('float64')
        check_lengths(weights, exposure)

        # set exposure as the weight
        # we do this because we have divided our response
        # so if we make an error of 1 now, we need it to count more heavily.
        weights = weights * exposure

        return y, weights

    def fit(self, X, y, exposure=None, weights=None):
        """Fit the generalized additive model.

        Parameters
        ----------
        X : array-like, shape (n_samples, m_features)
            Training vectors, where n_samples is the number of samples
            and m_features is the number of features.

        y : array-like, shape (n_samples,)
            Target values (integers in classification, real numbers in
            regression)
            For classification, labels must correspond to classes.

        exposure : array-like shape (n_samples,) or None, default: None
            containing exposures
            if None, defaults to array of ones

        weights : array-like shape (n_samples,) or None, default: None
            containing sample weights
            if None, defaults to array of ones

        Returns
        -------
        self : object
            Returns fitted GAM object
        """
        y, weights = self._exposure_to_weights(y, exposure, weights)
        return super(PoissonGAM, self).fit(X, y, weights)

    def predict(self, X, exposure=None):
        """
        preduct expected value of target given model and input X
        often this is done via expected value of GAM given input X

        Parameters
        ---------
        X : array-like of shape (n_samples, m_features), default: None
            containing the input dataset

        exposure : array-like shape (n_samples,) or None, default: None
            containing exposures
            if None, defaults to array of ones

        Returns
        -------
        y : np.array of shape (n_samples,)
            containing predicted values under the model
        """
        if not self._is_fitted:
            raise AttributeError('GAM has not been fitted. Call fit first.')

        X = check_X(X, n_feats=self.statistics_['m_features'],
                    edge_knots=self.edge_knots_, dtypes=self.dtype,
                    features=self.feature, verbose=self.verbose)

        if exposure is not None:
            exposure = np.array(exposure).astype('f')
        else:
            exposure = np.ones(X.shape[0]).astype('f')
        check_lengths(X, exposure)

        return self.predict_mu(X) * exposure

    def gridsearch(self, X, y, exposure=None, weights=None,
                   return_scores=False, keep_best=True, objective='auto',
                   **param_grids):
        """
        performs a grid search over a space of parameters for a given objective

        NOTE:
        gridsearch method is lazy and will not remove useless combinations
        from the search space, eg.

        >>> n_splines=np.arange(5,10), fit_splines=[True, False]

        will result in 10 loops, of which 5 are equivalent because
        even though fit_splines==False

        it is not recommended to search over a grid that alternates
        between known scales and unknown scales, as the scores of the
        candidate models will not be comparable.

        Parameters
        ----------
        X : array
          input data of shape (n_samples, m_features)

        y : array
          label data of shape (n_samples,)

        exposure : array-like shape (n_samples,) or None, default: None
            containing exposures
            if None, defaults to array of ones

        weights : array-like shape (n_samples,) or None, default: None
            containing sample weights
            if None, defaults to array of ones

        return_scores : boolean, default False
          whether to return the hyperpamaters
          and score for each element in the grid

        keep_best : boolean
          whether to keep the best GAM as self.
          default: True

        objective : string, default: 'auto'
          metric to optimize. must be in ['AIC', 'AICc', 'GCV', 'UBRE', 'auto']
          if 'auto', then grid search will optimize GCV for models with unknown
          scale and UBRE for models with known scale.

        **kwargs : dict, default {'lam': np.logspace(-3, 3, 11)}
          pairs of parameters and iterables of floats, or
          parameters and iterables of iterables of floats.

          if iterable of iterables of floats, the outer iterable must have
          length m_features.

          the method will make a grid of all the combinations of the parameters
          and fit a GAM to each combination.


        Returns
        -------
        if return_values == True:
            model_scores : dict
                Contains each fitted model as keys and corresponding
                objective scores as values
        else:
            self, ie possibly the newly fitted model
        """
        y, weights = self._exposure_to_weights(y, exposure, weights)
        return super(PoissonGAM, self).gridsearch(X, y,
                                                  weights=weights,
                                                  return_scores=return_scores,
                                                  keep_best=keep_best,
                                                  objective=objective,
                                                  **param_grids)


class GammaGAM(GAM):
    """Gamma GAM

    This is a GAM with a Gamma error distribution, and a log link.

    NB
    Although canonical link function for the Gamma GLM is the inverse link,
    this function can create problems for numerical software because it becomes
    difficult to enforce the requirement that the mean of the Gamma distribution
    be positive. The log link guarantees this.

    If you need to use the inverse link function, simply construct a custom GAM:
    ```
    from pygam import GAM
    gam = GAM(distribution='gamma', link='inverse')
    ```

    Parameters
    ----------
    terms : expression specifying terms to model, optional.

        By default a univariate spline term will be allocated for each feature.

        For example:
        `GammaGAM(s(0) + l(1) + f(2) + te(3, 4))`

        will fit a spline term on feature 0, a linear term on feature 1,
        a factor term on feature 2, and a tensor term on features 3 and 4.

    callbacks : list of strings or list of CallBack objects,
                default: ['deviance', 'diffs']
        Names of callback objects to call during the optimization loop.

    fit_intercept : bool, default: True
        Specifies if a constant (a.k.a. bias or intercept) should be
        added to the decision function.

        NOTE: the intercept receives no smoothing penalty.

    max_iter : int, default: 100
        Maximum number of iterations allowed for the solver to converge.

    scale : float or None, default: None
        scale of the distribution, if known a-priori.
        if None, scale is estimated.

    tol : float, default: 1e-4
        Tolerance for stopping criteria.

    verbose : bool, default: False
        whether to show pyGAM warnings

    Attributes
    ----------
    coef_ : array, shape (n_classes, m_features)
        Coefficient of the features in the decision function.
        If fit_intercept is True, then self.coef_[0] will contain the bias.

    statistics_ : dict
        Dictionary containing model statistics like GCV/UBRE scores, AIC/c,
        parameter covariances, estimated degrees of freedom, etc.

    logs_ : dict
        Dictionary containing the outputs of any callbacks at each
        optimization loop.

        The logs are structured as `{callback: [...]}`

    References
    ----------
    Simon N. Wood, 2006
    Generalized Additive Models: an introduction with R

    Hastie, Tibshirani, Friedman
    The Elements of Statistical Learning
    http://statweb.stanford.edu/~tibs/ElemStatLearn/printings/ESLII_print10.pdf

    Paul Eilers & Brian Marx, 2015
    International Biometric Society: A Crash Course on P-splines
    http://www.ibschannel2015.nl/project/userfiles/Crash_course_handout.pdf
    """
    def __init__(self, terms='auto', max_iter=100, tol=1e-4,
                 scale=None, callbacks=['deviance', 'diffs'],
                 fit_intercept=True, verbose=False, **kwargs):
        self.scale = scale
        super(GammaGAM, self).__init__(terms=terms,
                                        distribution=GammaDist(scale=self.scale),
                                        link='log',
                                        max_iter=max_iter,
                                        tol=tol,
                                        callbacks=callbacks,
                                        fit_intercept=fit_intercept,
                                        verbose=verbose,
                                        **kwargs)

        self._exclude += ['distribution', 'link']

    def _validate_params(self):
        """
        method to sanitize model parameters

        Parameters
        ---------
        None

        Returns
        -------
        None
        """
        self.distribution = GammaDist(scale=self.scale)
        super(GammaGAM, self)._validate_params()


class InvGaussGAM(GAM):
    """Inverse Gaussian GAM

    This is a GAM with a Inverse Gaussian error distribution, and a log link.

    NB
    Although canonical link function for the Inverse Gaussian GLM is the inverse squared link,
    this function can create problems for numerical software because it becomes
    difficult to enforce the requirement that the mean of the Inverse Gaussian distribution
    be positive. The log link guarantees this.

    If you need to use the inverse squared link function, simply construct a custom GAM:
    ```
    from pygam import GAM
    gam = GAM(distribution='inv_gauss', link='inv_squared')
    ```

    Parameters
    ----------
    terms : expression specifying terms to model, optional.

        By default a univariate spline term will be allocated for each feature.

        For example:
        `InvGaussGAM(s(0) + l(1) + f(2) + te(3, 4))`

        will fit a spline term on feature 0, a linear term on feature 1,
        a factor term on feature 2, and a tensor term on features 3 and 4.

    callbacks : list of strings or list of CallBack objects,
                default: ['deviance', 'diffs']
        Names of callback objects to call during the optimization loop.

    fit_intercept : bool, default: True
        Specifies if a constant (a.k.a. bias or intercept) should be
        added to the decision function.

        NOTE: the intercept receives no smoothing penalty.

    max_iter : int, default: 100
        Maximum number of iterations allowed for the solver to converge.

    scale : float or None, default: None
        scale of the distribution, if known a-priori.
        if None, scale is estimated.

    tol : float, default: 1e-4
        Tolerance for stopping criteria.

    verbose : bool, default: False
        whether to show pyGAM warnings

    Attributes
    ----------
    coef_ : array, shape (n_classes, m_features)
        Coefficient of the features in the decision function.
        If fit_intercept is True, then self.coef_[0] will contain the bias.

    statistics_ : dict
        Dictionary containing model statistics like GCV/UBRE scores, AIC/c,
        parameter covariances, estimated degrees of freedom, etc.

    logs_ : dict
        Dictionary containing the outputs of any callbacks at each
        optimization loop.

        The logs are structured as `{callback: [...]}`

    References
    ----------
    Simon N. Wood, 2006
    Generalized Additive Models: an introduction with R

    Hastie, Tibshirani, Friedman
    The Elements of Statistical Learning
    http://statweb.stanford.edu/~tibs/ElemStatLearn/printings/ESLII_print10.pdf

    Paul Eilers & Brian Marx, 2015
    International Biometric Society: A Crash Course on P-splines
    http://www.ibschannel2015.nl/project/userfiles/Crash_course_handout.pdf
    """
    def __init__(self, terms='auto', max_iter=100, tol=1e-4,
                 scale=None, callbacks=['deviance', 'diffs'],
                 fit_intercept=True, verbose=False, **kwargs):
        self.scale = scale
        super(InvGaussGAM, self).__init__(terms=terms,
                                          distribution=InvGaussDist(scale=self.scale),
                                          link='log',
                                          max_iter=max_iter,
                                          tol=tol,
                                          callbacks=callbacks,
                                          fit_intercept=fit_intercept,
                                          verbose=verbose,
                                          **kwargs)

        self._exclude += ['distribution', 'link']

    def _validate_params(self):
        """
        method to sanitize model parameters

        Parameters
        ---------
        None

        Returns
        -------
        None
        """
        self.distribution = InvGaussDist(scale=self.scale)
        super(InvGaussGAM, self)._validate_params()


class ExpectileGAM(GAM):
    """Expectile GAM

    This is a GAM with a Normal distribution and an Identity Link,
    but minimizing the Least Asymmetrically Weighted Squares


    Parameters
    ----------
    terms : expression specifying terms to model, optional.

        By default a univariate spline term will be allocated for each feature.

        For example:
        `ExpectileGAM(s(0) + l(1) + f(2) + te(3, 4))`

        will fit a spline term on feature 0, a linear term on feature 1,
        a factor term on feature 2, and a tensor term on features 3 and 4.

    expectile : float on (0, 1), default: 0.5
        expectile to estimate.

    callbacks : list of strings or list of CallBack objects,
                default: ['deviance', 'diffs']
        Names of callback objects to call during the optimization loop.

    fit_intercept : bool, default: True
        Specifies if a constant (a.k.a. bias or intercept) should be
        added to the decision function.

        NOTE: the intercept receives no smoothing penalty.

    max_iter : int, default: 100
        Maximum number of iterations allowed for the solver to converge.

    scale : float or None, default: None
        scale of the distribution, if known a-priori.
        if None, scale is estimated.

    tol : float, default: 1e-4
        Tolerance for stopping criteria.

    Attributes
    ----------
    coef_ : array, shape (n_classes, m_features)
        Coefficient of the features in the decision function.
        If fit_intercept is True, then self.coef_[0] will contain the bias.

    statistics_ : dict
        Dictionary containing model statistics like GCV/UBRE scores, AIC/c,
        parameter covariances, estimated degrees of freedom, etc.

    logs_ : dict
        Dictionary containing the outputs of any callbacks at each
        optimization loop.

        The logs are structured as `{callback: [...]}`

    References
    ----------
    Simon N. Wood, 2006
    Generalized Additive Models: an introduction with R

    Hastie, Tibshirani, Friedman
    The Elements of Statistical Learning
    http://statweb.stanford.edu/~tibs/ElemStatLearn/printings/ESLII_print10.pdf

    Paul Eilers & Brian Marx, 2015
    International Biometric Society: A Crash Course on P-splines
    http://www.ibschannel2015.nl/project/userfiles/Crash_course_handout.pdf
    """
    def __init__(self, terms='auto', max_iter=100, tol=1e-4,
                 scale=None, callbacks=['deviance', 'diffs'],
                 fit_intercept=True, expectile=0.5, verbose=False, **kwargs):
        self.scale = scale
        self.expectile = expectile
        super(ExpectileGAM, self).__init__(terms=terms,
                                          distribution=NormalDist(scale=self.scale),
                                          link='identity',
                                          max_iter=max_iter,
                                          tol=tol,
                                          callbacks=callbacks,
                                          fit_intercept=fit_intercept,
                                          verbose=verbose,
                                          **kwargs)

        self._exclude += ['distribution', 'link']

    def _validate_params(self):
        """
        method to sanitize model parameters

        Parameters
        ---------
        None

        Returns
        -------
        None
        """
        if self.expectile >= 1 or self.expectile <= 0:
            raise ValueError('expectile must be in (0,1), but found {}'.format(self.expectile))
        self.distribution = NormalDist(scale=self.scale)
        super(ExpectileGAM, self)._validate_params()

    def _W(self, mu, weights, y=None):
        """
        compute the PIRLS weights for model predictions.

        TODO lets verify the formula for this.
        if we use the square root of the mu with the stable opt,
        we get the same results as when we use non-sqrt mu with naive opt.

        this makes me think that they are equivalent.

        also, using non-sqrt mu with stable opt gives very small edofs for even lam=0.001
        and the parameter variance is huge. this seems strange to me.

        computed [V * d(link)/d(mu)] ^(-1/2) by hand and the math checks out as hoped.

        ive since moved the square to the naive pirls method to make the code modular.

        Parameters
        ---------
        mu : array-like of shape (n_samples,)
            expected value of the targets given the model and inputs
        weights : array-like of shape (n_samples,)
            containing sample weights
        y = array-like of shape (n_samples,) or None, default None
            useful for computing the asymmetric weight.

        Returns
        -------
        weights : scipy.sparse array of shape (n_samples, n_samples)
        """
        # asymmetric weight
        asym = (y > mu) * self.expectile + (y <= mu) * (1 - self.expectile)

        return sp.sparse.diags((self.link.gradient(mu, self.distribution)**2 *
                                self.distribution.V(mu=mu) *
                                weights ** -1)**-0.5 * asym**0.5)

    def _get_quantile_ratio(self, X, y):
        """find the expirical quantile of the model

        Parameters
        ----------
        X : array-like, shape (n_samples, m_features)
            Training vectors, where n_samples is the number of samples
            and m_features is the number of features.
        y : array-like, shape (n_samples,)
            Target values (integers in classification, real numbers in
            regression)
            For classification, labels must correspond to classes.

        Returns
        -------
        ratio : float on [0, 1]
        """
        y_pred = self.predict(X)
        return (y_pred > y).mean()

    def fit_quantile(self, X, y, quantile, max_iter=20, tol=0.01, weights=None):
        """fit ExpectileGAM to a desired quantile via binary search

        Parameters
        ----------
        X : array-like, shape (n_samples, m_features)
            Training vectors, where n_samples is the number of samples
            and m_features is the number of features.
        y : array-like, shape (n_samples,)
            Target values (integers in classification, real numbers in
            regression)
            For classification, labels must correspond to classes.
        quantile : float on (0, 1)
            desired quantile to fit.
        max_iter : int, default: 20
            maximum number of binary search iterations to perform
        tol : float > 0, default: 0.01
            maximum distance between desired quantile and fitted quantile
        weights : array-like shape (n_samples,) or None, default: None
            containing sample weights
            if None, defaults to array of ones

        Returns
        -------
        self : fitted GAM object
        """
        def _within_tol(a, b, tol):
            return np.abs(a - b) <= tol

        # validate arguments
        if quantile <= 0 or quantile >= 1:
            raise ValueError('quantile must be on (0, 1), but found {}'.format(quantile))

        if tol <= 0:
            raise ValueError('tol must be float > 0 {}'.format(tol))

        if max_iter <= 0:
            raise ValueError('max_iter must be int > 0 {}'.format(max_iter))

        # perform a first fit if necessary
        if not self._is_fitted:
            self.fit(X, y, weights=weights)

        # do binary search
        max_ = 1.0
        min_ = 0.0
        n_iter = 0
        while n_iter < max_iter:
            ratio = self._get_quantile_ratio(X, y)

            if _within_tol(ratio, quantile, tol):
                break

            if ratio < quantile:
                min_ = self.expectile
            else:
                max_ = self.expectile

            expectile = (max_ + min_) / 2.
            self.set_params(expectile=expectile)
            self.fit(X, y, weights=weights)

            n_iter += 1

        # print diagnostics
        if not _within_tol(ratio, quantile, tol) and self.verbose:
            warnings.warn('maximum iterations reached')

        return self<|MERGE_RESOLUTION|>--- conflicted
+++ resolved
@@ -1950,14 +1950,6 @@
             `n_bootstraps` small. Make `n_bootstraps < n_draws` to take advantage
             of the expensive bootstrap samples of the smoothing parameters.
 
-<<<<<<< HEAD
-            For now, the grid of `lam` values is the default of `gridsearch`.
-            Until randomized grid search is implemented, it is not worth setting
-            `n_bootstraps` to a value greater than one because the smoothing
-            parameters will be identical in each bootstrap sample.
-
-=======
->>>>>>> 10615a90
         Parameters
         -----------
         X : array of shape (n_samples, m_features)
